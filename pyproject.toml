--- conflicted
+++ resolved
@@ -34,16 +34,11 @@
 
 flake8 = { version = ">=3.9.0,<5.0.0", optional = true }
 isort = { version = "^5.7.0", optional = true }
-<<<<<<< HEAD
 mypy = {version = "1.2.0", optional = true}
-black = {version = "22.3.0", optional = true}
+black = {version = "==22.3.0", optional = true}
 autoflake = { version = "^1.5.0", optional = true }
 bandit = { version = "^1.7.0", extras = ["toml"], optional = true }
 pre-commit = { version = "^2.17.0", optional = true }
-=======
-mypy = { version = "^1.2.0", optional = true }
-black = { version = "==22.3.0", optional = true }
->>>>>>> 8171e371
 
 
 [tool.poetry.extras]
