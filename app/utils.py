# Copyright (C) 2021, Pyronear contributors.

# This program is licensed under the Apache License version 2.
# See LICENSE or go to <https://www.apache.org/licenses/LICENSE-2.0.txt> for full license details.

"""
The following file gathers several items (variables, functions...) that are common to both views of the dashboard.

Following a first section dedicated to imports, the content section is made of 5 code blocks:

- a map layer block, used to switch between the schematic and satellite background layers;
- an information box block, used to build the info object at the top-right of the map and fill it in;
- a legend block, used to build the legend box at the bottom right of each map with the relevant indications;
- a past fires block, which fetches information from the dedicated csv file and adds related markers to the map;
- a block for API calls, designed to gather information about ongoing alerts and build the site markers.

NB: some sections and/or functions still have to be completed, especially API calls.
"""

# ----------------------------------------------------------------------------------------------------------------------
# IMPORTS

# Useful imports to open and read the 'historic_fires.csv' file
from pathlib import Path
import pandas as pd

# Useful import to reformat the date information associated with past fires
import datetime as dt

# Various modules provided by Dash to build app components
import dash_html_components as html
import dash_leaflet as dl


# ----------------------------------------------------------------------------------------------------------------------
# CONTENT

# ----------------------------------------------------------------------------------------------------------------------
<<<<<<< HEAD
# User Info
# The following block is used for the definition of logged user informations


def user_department_lat_lon():

    lat_lon = [44.759629, 4.562443]

    return lat_lon

=======
>>>>>>> 4ae13c58

# ----------------------------------------------------------------------------------------------------------------------
# Diverse
# The following block is used for the definition of small variables and/or functions.

map_style = {'width': '100%',
             'height': '90vh',
             'margin': 'auto',
             'display': 'block'}


# ----------------------------------------------------------------------------------------------------------------------
# Map layer
# The following block is used to determine what layer we use for the map and enable the user to change it.

def build_layer_style_button():
    """
    This function creates and returns the button allowing users to change the map
    background layer (either topographic/schematic or satellite).
    """
    button = html.Button(children='Satellite',
                         id='layer_style_button',
                         className="btn-layers")

    return html.Center(button)


def choose_layer_style(n_clicks):
    """
    This function takes as input the number of clicks on the button defined above and returns:

    - the appropriate message for the button (changed at each click);
    - the background layer style to use (URL and attribution).
    """

    # Because we start with the topographic view, if the number of clicks is even, this means
    # that we are still using the topographic view and we may want to activate the satellite one.
    if n_clicks % 2 == 0:
        button_content = 'Satellite'
        layer_url = 'https://{s}.tile.openstreetmap.org/{z}/{x}/{y}.png'
        layer_attribution = '&copy; <a href="https://www.openstreetmap.org/copyright">OpenStreetMap</a> contributors'

    # If the number of clicks is odd, this means we are using the satellite view
    # and may want to come back to the topographic one.
    else:
        button_content = 'Plan'
        layer_url = 'https://server.arcgisonline.com/ArcGIS/rest/services/World_Imagery/MapServer/tile/{z}/{y}/{x}'
        layer_attribution = ('Tiles &copy; Esri &mdash; Source: Esri, i-cubed, USDA, USGS, AEX, GeoEye, Getmapping, '
                             'Aerogrid, IGN, IGP, UPR-EGP, and the GIS User Community')

    return button_content, layer_url, layer_attribution


# ----------------------------------------------------------------------------------------------------------------------
# Information box
# The following block is used to build the map filters in the bottom left corner

<<<<<<< HEAD
def build_map_filters(feature=None):

    return build_layer_style_button()

=======
>>>>>>> 4ae13c58

def build_filters_object(map_type):
    """
    This function builds upon the build_map_filters function defined above.

    It takes as input the type of map considered (either 'alerts' or 'risks') and returns
    map filters of the map with a relevant id.
    """
    if map_type == 'alerts':
        object_id = 'alerts_filter_button'

    else:
        object_id = 'risks_info'

<<<<<<< HEAD
    return html.Div(children=build_map_filters(),
=======
    return html.Div(children=build_layer_style_button(),
>>>>>>> 4ae13c58
                    id=object_id,
                    style={'position': 'absolute',
                           'bottom': '30px',
                           'left': '10px',
                           'z-index': '1000'}
                    )


# ----------------------------------------------------------------------------------------------------------------------
# Legend
# The following block is used to build the legend in the bottom-right corner of the map.

def build_legend_box(map_type=None):
    """
    This function generates a legend box, whose content depends on the view chosen.

    It takes as argument the type of the map ('alerts' or 'risks' chosen by the user).

    It returns the appropriate legend for each of the two maps in the box, with a dedicated id.
    """
    site_img_url = '../assets/pyro_site_icon.png'
    past_fire_img_url = '../assets/pyro_oldfire_icon.png'
    alert_img_url = '../assets/pyro_alert_icon.png'

    img_style = {'width': '4.5vh',
                 'height': '4.5vh'}

    image_div_style = {'display': 'inline-block', 'height': '22px', 'margin-left': '2px'}
    text_div_style = {'display': 'inline-block', 'height': '22px', 'margin-left': '7px'}

    if map_type == 'alerts':

        # Site de surveillance
        legend_body = [html.Div([html.Div(html.Img(src=site_img_url, style=img_style),
                                          style=image_div_style),
                                 html.Div(html.P('Matériel installé'),
                                          style=text_div_style)])]

        # Historique des feux
        legend_body.append(html.Div([html.Div(html.Img(src=past_fire_img_url, style=img_style),
                                              style=image_div_style),
                                     html.Div(html.P('Incendie passé'),
                                              style=text_div_style)]))

        # Alerte
        legend_body.append(html.Div([html.Div(html.Img(src=alert_img_url, style=img_style),
                                              style=image_div_style),
                                     html.Div(html.P('Alerte en cours'),
                                              style=text_div_style)]))

    elif map_type == 'risks':
        legend_body = [html.Div([html.Div(html.Img(src=past_fire_img_url, style=img_style),
                                          style=image_div_style),
                                 html.Div(html.P('Incendie passé'),
                                          style=text_div_style)])]

    legend_id = 'legend_' + map_type

    return html.Div(children=legend_body,
                    id=legend_id,
                    className='info',
                    style={'position': 'absolute',
                           'bottom': '30px',
                           'right': '10px',
                           'z-index': '1000'}
                    )


# ----------------------------------------------------------------------------------------------------------------------
# Past fires
# The following block is used to fetch the positions of past fires and build the related map attribute.

# Fetching the positions of past fires in a given department
def build_historic_markers(dpt_code=None):
    """
    This function reads through the 'historic_fires.csv' file stored in the /data folder.

    It takes as input a department code (as a character string), which will correspond to the department
    on which the user chooses to click and it returns past fires (as markers on the map) for this area.

    More precisely, it returns a dl.LayerGroup object that gathers all relevant past fire markers.
    """

    # As long as the user does not click on a department, dpt_code is None and we return no fire marker
    if not dpt_code:
        return None

    # We read the csv file that locates the old fires
    old_fire_positions = pd.read_csv(Path(__file__).parent.joinpath('data', 'historic_fires.csv'), ',')

    # The line below allows us to filter for the department of interest
    old_fire_positions = old_fire_positions[old_fire_positions['Département'] == int(dpt_code)].copy()

    icon = {"iconUrl": '../assets/pyro_oldfire_icon.png',
            "iconSize": [50, 50],       # Size of the icon
            "iconAnchor": [25, 45],      # Point of the icon which will correspond to marker's and popup's location
            "popupAnchor": [0, -20]  # Point from which the popup should open relative to the iconAnchor
            }

    # We build a list of dictionaries containing the coordinates of each fire
    fire_markers = []
    for i, row in old_fire_positions.iterrows():
        lat = row['latitude']
        lon = row['longitude']
        location = row['location']
        date = dt.datetime.strptime(row['acq_date'], '%Y-%m-%d')\
                          .strftime('%d %b %Y')

        if row['daynight'] == 'D':
            daynight = 'Diurne'
        elif row['daynight'] == 'N':
            daynight = 'Nocturne'
        else:
            daynight = None

        fire_markers.append(dl.Marker(id=f'historic_fire_{i}',  # Set an id for each marker to receive callbacks
                                      position=(lat, lon),
                                      icon=icon,
                                      children=[dl.Tooltip(f"Date: {date}"),
                                                dl.Popup([html.H4(f'Incendie du {date}'),
                                                          html.P(f'Commune : {location}'),
                                                          html.P(f'Type : {daynight}')])
                                                ]
                                      )
                            )

    # We gather all markers stored in the fire_markers list in a dl.LayerGroup object, which is returned
    return dl.LayerGroup(children=fire_markers,
                         id='historic_fires_markers')<|MERGE_RESOLUTION|>--- conflicted
+++ resolved
@@ -34,21 +34,6 @@
 
 # ----------------------------------------------------------------------------------------------------------------------
 # CONTENT
-
-# ----------------------------------------------------------------------------------------------------------------------
-<<<<<<< HEAD
-# User Info
-# The following block is used for the definition of logged user informations
-
-
-def user_department_lat_lon():
-
-    lat_lon = [44.759629, 4.562443]
-
-    return lat_lon
-
-=======
->>>>>>> 4ae13c58
 
 # ----------------------------------------------------------------------------------------------------------------------
 # Diverse
@@ -106,14 +91,6 @@
 # Information box
 # The following block is used to build the map filters in the bottom left corner
 
-<<<<<<< HEAD
-def build_map_filters(feature=None):
-
-    return build_layer_style_button()
-
-=======
->>>>>>> 4ae13c58
-
 def build_filters_object(map_type):
     """
     This function builds upon the build_map_filters function defined above.
@@ -127,17 +104,16 @@
     else:
         object_id = 'risks_info'
 
-<<<<<<< HEAD
-    return html.Div(children=build_map_filters(),
-=======
-    return html.Div(children=build_layer_style_button(),
->>>>>>> 4ae13c58
-                    id=object_id,
-                    style={'position': 'absolute',
-                           'bottom': '30px',
-                           'left': '10px',
-                           'z-index': '1000'}
-                    )
+    return html.Div(
+        children=build_layer_style_button(),
+        id=object_id,
+        style={
+            'position': 'absolute',
+            'bottom': '30px',
+            'left': '10px',
+            'z-index': '1000'
+        }
+    )
 
 
 # ----------------------------------------------------------------------------------------------------------------------
