--- conflicted
+++ resolved
@@ -126,10 +126,6 @@
 
     return fire_markers
 
-<<<<<<< HEAD
-
-=======
->>>>>>> c6adcf24
 # ------------------------------------------------------------------------------
 # Content  : Those functions aim at fetching API data and more specifically:
 #  query alerts db to build alert metadata
