--- conflicted
+++ resolved
@@ -110,15 +110,16 @@
 app.config.suppress_callback_exceptions = True
 server = app.server  # Gunicorn will be looking for the server attribute of this module
 
-response = requests.get("https://api.pyronear.org/devices/", headers=api_client.headers)
+response_devices = requests.get("https://api.pyronear.org/devices/", headers=api_client.headers)
 # Check token expiration
-if response.status_code == 401:
+if response_devices.status_code == 401:
     api_client.refresh_token(cfg.API_LOGIN, cfg.API_PWD)
-    response = requests.get("https://api.pyronear.org/devices/", headers=api_client.headers)
+    response_devices = requests.get("https://api.pyronear.org/devices/", headers=api_client.headers)
 
 # Site devices
 response = api_client.get_sites()
 site_devices = {site["name"]: api_client.get_site_devices(site["id"]).json() for site in response.json()}
+
 
 # We create a rough layout, filled with the content of the homepage/alert page
 app.layout = html.Div(
@@ -126,7 +127,7 @@
         dcc.Location(id="url", refresh=False),
         html.Div(id="page-content", style={"height": "100%"}),
         # Storage component which contains data relative devices
-        dcc.Store(id="devices_data_storage", storage_type="session", data=response.json()),
+        dcc.Store(id="devices_data_storage", storage_type="session", data=response_devices.json()),
         # Main interval that fetches API alerts data
         dcc.Interval(id="main_api_fetch_interval", interval=25 * 1000),
         # Storage components which contains data relative to alerts
@@ -293,24 +294,15 @@
     all_alerts = pd.DataFrame(response)
 
     # We now want to build the boolean indexing mask that indicates whether or not the event is unacknowledged
-    # We start by making an API call to fetch all events
-    response = api_client.get_past_events()
+    # We start by making an API call to fetch all unacknowledged events
+    response = api_client.get_unacknowledged_events()
     if response.status_code == 401:
         api_client.refresh_token(cfg.API_LOGIN, cfg.API_PWD)
-        response = api_client.get_past_events()
-    all_events = response.json()
-
-    # Then, we construct a dictionary whose keys are the event IDs (as integers) and values are the corresponding
-    # "is_acknowledged" field in the events table (boolean)
-    is_event_acknowledged = {}
-    for event in all_events:
-        is_event_acknowledged[event["id"]] = event["is_acknowledged"]
-
-    # We map this dictionary upon the column and revert the booleans with ~ as we want unacknowledged events
-    mask_acknowledgement = ~all_alerts["event_id"].map(is_event_acknowledged)
-
-    # And we deduce the subset of alerts that we can deem to be "live"
-    live_alerts = all_alerts[mask_acknowledgement].copy()
+        response = api_client.get_unacknowledged_events()
+    all_events = pd.DataFrame(response.json())
+
+    # We then filter all alerts with unacknowledged events ids to obtain live alerts
+    live_alerts = all_alerts[all_alerts.event_id.isin(all_events.id.unique())]
 
     # We then fetch sunrise and sunset times and add a safety margin of 30 min (converting from UTC) to cover night time
     sunrise = night_time_data["results"]["sunrise"][:-6]
@@ -325,6 +317,12 @@
     mask = live_alerts["created_at"].map(lambda x: is_hour_between(sunrise, sunset, x))
     live_alerts = live_alerts[mask].copy()
 
+    # Let's only display the last 5 fire events!
+    live_alerts = live_alerts[live_alerts.event_id.isin(live_alerts.event_id.unique()[-5:])]
+
+    # We then only keep the 15 firsts medias (frames) per event so that for readablilty
+    live_alerts.groupby(['device_id', 'event_id']).head(15).reset_index(drop=True)
+
     # Is there any live alert to display?
     if live_alerts.empty:
         # If not, we do not update any of the callback's output
@@ -334,8 +332,10 @@
         # If yes, there is a bit of work to do!
 
         # Let's only display the last 5 fire events!
-
         live_alerts = live_alerts[live_alerts.event_id.isin(live_alerts.event_id.unique()[-5:])]
+
+        # We then only keep the 15 firsts medias (frames) per event so that for readablilty
+        live_alerts = live_alerts.groupby(['device_id', 'event_id']).head(15).reset_index(drop=True)
 
         # We load the data contained by the store_live_alerts_data dcc.Store component
         temp = json.loads(ongoing_live_alerts)
@@ -412,6 +412,7 @@
             # - the storage component that contains the dictionary with detection frame URLs;
             # - the storage component that serves as source of truth for the list of already loaded alerts;
             # - the HTML div that stores the list of sites where an alert is live
+            print(live_alerts, dict_images_url_live_alerts, new_loaded_frames, sites_with_live_alerts)
 
             return [
                 live_alerts,
@@ -1357,23 +1358,15 @@
 
         # We now want to build the boolean indexing mask that indicates whether or not the event is unacknowledged
         # We start by making an API call to fetch all events
-        response = api_client.get_past_events()
+        response = api_client.get_unacknowledged_events()
         if response.status_code == 401:
             api_client.refresh_token(cfg.API_LOGIN, cfg.API_PWD)
-            response = api_client.get_past_events()
-        all_events = response.json()
-
-        # Then, we construct a dictionary whose keys are the event IDs (as integers) and values are the corresponding
-        # "is_acknowledged" field in the events table (boolean)
-        is_event_acknowledged = {}
-        for event in all_events:
-            is_event_acknowledged[event["id"]] = event["is_acknowledged"]
-
-        # We map this dictionary upon the column and revert the booleans with ~ as we want unacknowledged events
-        mask_acknowledgement = ~all_alerts["event_id"].map(is_event_acknowledged)
-
-        # And we deduce the subset of alerts that we can deem to be "live"
-        live_alerts = all_alerts[mask_acknowledgement].copy()
+            response = api_client.get_unacknowledged_events()
+        all_events = pd.DataFrame(response.json())
+
+        # We then filter all alerts with unacknowledged events ids to obtain live alerts
+        live_alerts = all_alerts[all_alerts.event_id.isin(all_events.id.unique())]
+        live_alerts
 
         # We then fetch sunrise and sunset times and add a safety margin of 30 min (converting from UTC) to cover night
         sunrise = night_time_data["results"]["sunrise"][:-6]
@@ -1387,6 +1380,12 @@
         # Are there some live alerts during night time ? If yes let's filter them out
         mask = live_alerts["created_at"].map(lambda x: is_hour_between(sunrise, sunset, x))
         live_alerts = live_alerts[mask].copy()
+
+        # Let's only display the last 5 fire events!
+        live_alerts = live_alerts[live_alerts.event_id.isin(live_alerts.event_id.unique()[-5:])]
+
+        # We then only keep the 15 firsts medias (frames) per event so that for readablilty
+        live_alerts.groupby(['device_id', 'event_id']).head(15).reset_index(drop=True)
 
         # Is there any live alert to display?
         if live_alerts.empty:
@@ -1535,12 +1534,8 @@
         lambda x: (pd.to_datetime(x) - pd.to_datetime(datetime.utcnow().isoformat())).total_seconds() // 3600
     )
 
-<<<<<<< HEAD
     sdis_devices['last_ping'] = pd.to_datetime(
         sdis_devices['last_ping']).dt.tz_localize('UTC').dt.tz_convert('Europe/Paris')
-=======
-    sdis_devices["last_ping"] = pd.to_datetime(sdis_devices["last_ping"]) + timedelta(hours=2)
->>>>>>> edfed2e7
 
     return build_dashboard_table(sdis_devices_data=sdis_devices)
 
