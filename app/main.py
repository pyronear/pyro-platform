--- conflicted
+++ resolved
@@ -34,11 +34,7 @@
 # Main Dash imports, used to instantiate the web-app and create callbacks (ie. to generate interactivity)
 import os
 import dash
-<<<<<<< HEAD
 from dash.dependencies import Input, Output, State, MATCH, ALL
-=======
-from dash.dependencies import Input, Output, State, MATCH
->>>>>>> 4ae13c58
 from dash.exceptions import PreventUpdate
 
 # Flask caching import
@@ -76,11 +72,7 @@
 from homepage import choose_map_style, display_alerts_frames
 from risks import build_risks_geojson_and_colorbar
 from alerts import build_alerts_elements, get_site_devices_data,\
-<<<<<<< HEAD
     build_user_alerts_selection_area, build_vision_polygon, build_alert_modal
-=======
-    build_user_alerts_selection_area
->>>>>>> 4ae13c58
 from utils import choose_layer_style, build_filters_object,\
     build_historic_markers, build_legend_box
 
@@ -110,12 +102,11 @@
         dcc.Store(id="store_live_alerts_data", storage_type="session"),
         dcc.Store(id="last_displayed_event_id", storage_type="session"),
         dcc.Store(id="images_url_live_alerts", storage_type="session", data={}),
-<<<<<<< HEAD
-
+
+        # Session storage component to avoid re-opening the login modal at each refresh
+        # [NOT SUCCESSFUL YET]
         dcc.Store(id='login_storage', storage_type='session', data={'login': 'no'}),
 
-=======
->>>>>>> 4ae13c58
         # Storage component which contains data relative to site devices
         dcc.Store(
             id="site_devices_data_storage",
@@ -152,20 +143,12 @@
 
 
 # First API relay once an alert is sent to the platform, passing msg.data into msg hidden div
-<<<<<<< HEAD
 @app.callback(
     Output('msg', 'children'),
     Input('ws', 'message')
 )
 def trigger(message):
-
-    return "hello"
-# app.clientside_callback("function(msg){if(msg == null) {return;} else {return msg.data;}}",
-#                         Output("msg", "children"), [Input("ws", "message")])
-=======
-app.clientside_callback("function(msg){if(msg == null) {return;} else {return msg.data;}}",
-                        Output("msg", "children"), [Input("ws", "message")])
->>>>>>> 4ae13c58
+    return "Hello world"
 
 
 @app.callback(
@@ -226,11 +209,7 @@
 @app.callback(
     Output('store_live_alerts_data', 'data'),
     Output('images_url_live_alerts', 'data'),
-<<<<<<< HEAD
-    Input('msg', 'children'),
-=======
     Input('msg', 'children')
->>>>>>> 4ae13c58
 )
 def update_live_alerts_data(alert):
     """
@@ -321,8 +300,8 @@
     print(ctx.triggered)
     print(login_storage)
 
-    # The modal is opened and other outputs are updated with arbitrary values if no click has been registered on the con-
-    # nection button yet (the user arrives on the page)
+    # The modal is opened and other outputs are updated with arbitrary values if no click has been registered on the
+    # connection button yet (the user arrives on the page)
     if n_clicks is None:
         return True, {'login': 'no'}, None, {'center': [10, 10], 'zoom': 3}, {'display': 'none'}
 
@@ -341,13 +320,8 @@
         if username is None or password is None or len(username) == 0 or len(password) == 0:
             # If either the username or the password is missing, the condition is verified
 
-<<<<<<< HEAD
             # We add the appropriate feedback
             form_feedback.append(html.P("Il semble qu'il manque votre nom d'utilisateur et/ou votre mot de passe."))
-=======
-            # We make the HTTP request to the login route of the API
-            response = requests.post(login_route_url, data=data).json()
->>>>>>> 4ae13c58
 
             # The login modal remains open; other outputs are updated with arbitrary values
             return True, {'login': 'no'}, form_feedback, {'center': [10, 10], 'zoom': 3}, {'display': 'none'}
@@ -401,17 +375,16 @@
                 # We fetch the zoom level for the map display
                 zoom = group_correspondences[group_id]['zoom']
 
-                # The login modal is closed; site devices data is fetched from the API and the right outputs are returned
+                # The login modal is closed and the appropriate outputs are returned
                 return False, {'login': 'yes'}, form_feedback, {'center': [lat, lon], 'zoom': zoom}, {}
 
 
 @app.callback(
-     [Output('map', 'center'),
-      Output('map', 'zoom'),
-      Output('current_zoom_and_center', 'children')],
-     [Input('login_zoom_and_center', 'children'),
-      Input('alert_zoom_and_center', 'children')],
-      State('login_modal', 'is_open')
+    [Output('map', 'center'),
+     Output('map', 'zoom')],
+    [Input('login_zoom_and_center', 'children'),
+     Input('alert_zoom_and_center', 'children')],
+    State('login_modal', 'is_open')
 )
 def change_map_zoom_and_center(login_zoom_and_center, alert_zoom_and_center, login_modal_is_open):
     ctx = dash.callback_context
@@ -525,7 +498,6 @@
 
 
 @app.callback(
-<<<<<<< HEAD
     [Output('user_selection_column', 'md'),
      Output('map_column', 'md'),
      Output("new_alerts_selection_list", "children"),
@@ -537,10 +509,6 @@
     State("store_live_alerts_data", "data"),
     State("images_url_live_alerts", 'data'),
     State('site_devices_data_storage', "data")
-=======
-    Output({'type': 'acknowledge_alert_div', 'index': MATCH}, 'children'),
-    Input({'type': 'acknowledge_alert_checkbox', 'index': MATCH}, 'children')
->>>>>>> 4ae13c58
 )
 @cache.memoize()
 def click_new_alerts_button(n_clicks, map_style_button_label, live_alerts, alert_frame_urls, site_devices_data):
@@ -554,19 +522,6 @@
 
     - If we are viewing the "risks" map, a PreventUpdate is raised and clicks on the banner will have no effect.
     """
-<<<<<<< HEAD
-=======
-
-    ctx = dash.callback_context
-
-    if not checkbox_checked:
-        return [dbc.FormGroup([dbc.Checkbox(id=ctx.triggered[0]['prop_id'].split('.')[0],
-                                            className="form-check-input"),
-                               dbc.Label("Confirmer la prise en compte de l'alerte",
-                                         className="form-check-label")],
-                              check=True,
-                              inline=True)]
->>>>>>> 4ae13c58
 
     vision_polygons_children = []
     alert_modals_children = []
@@ -586,7 +541,6 @@
 
         vision_polygons_children.append(polygon)
 
-<<<<<<< HEAD
         # Here, we should retrieve the name of the site where the detection is made
         # Thanks to the device_id and the site_devices_data (cf. States of this callback)
 
@@ -617,42 +571,6 @@
         output += [vision_polygons_children, alert_modals_children]
 
         return output
-=======
-@app.callback(
-    [Output('user_selection_column', 'md'),
-     Output('map_column', 'md'),
-     Output("new_alerts_selection_list", "children"),
-     Output("live_alert_header_btn", "style")],
-    Input("alert_button_alerts", "n_clicks"),
-    State('map_style_button', 'children'),
-    State("store_live_alerts_data", "data")
-)
-@cache.memoize()
-def click_new_alerts_button(n_clicks, map_style_button_label, live_alerts):
-    """
-    -- Initiating the whole alert flow  --
-
-    This callback is triggered by the number of clicks on the new alert button.
-
-    - If the number of clicks is strictly above 0 it triggers the creation of the user_alerts_selection_area with
-    the alerts list. To do so, it relies on the build_user_alerts_selection_area and the function, imported from alerts.
-
-    - If we are viewing the "risks" map, a PreventUpdate is raised and clicks on the banner will have no effect.
-     """
-
-    # Deducing the style of the map in place from the map style button label
-    if 'risques' in map_style_button_label.lower():
-        map_style = 'alerts'
-
-    elif 'alertes' in map_style_button_label.lower():
-        map_style = 'risks'
-
-    if n_clicks is None:
-        n_clicks = 0
-
-    if map_style == 'alerts':
-        return build_user_alerts_selection_area(n_clicks, live_alerts)
->>>>>>> 4ae13c58
 
     elif map_style == 'risks':
         raise PreventUpdate
@@ -670,7 +588,6 @@
         return True
 
 
-<<<<<<< HEAD
 @app.callback(
     [Output('alert_zoom_and_center', 'children'),
      Output('alert_overview_area', 'children')],
@@ -754,8 +671,6 @@
 # ----------------------------------------------------------------------------------------------------------------------
 # Callbacks related to the "Risk Score" page
 
-=======
->>>>>>> 4ae13c58
 
 @app.callback(
     Output('map', 'children'),
@@ -895,14 +810,9 @@
     [Output('live_alert_header_btn', 'children'),
      Output('live_alerts_marker', 'children'),
      Output("main_navbar", "color"),
-<<<<<<< HEAD
      Output("user-div", "children"),
      Output('individual_alert_data_placeholder', 'children'),
-     Output('individual_alert_frame_placeholder', 'children')
-     ],
-=======
-     Output("user-div", "children")],
->>>>>>> 4ae13c58
+     Output('individual_alert_frame_placeholder', 'children')],
     Input("store_live_alerts_data", "data"),
     [State('map_style_button', 'children'),
      State('images_url_live_alerts', 'data')]
@@ -977,15 +887,11 @@
         map_style = "risks"
 
     if map_style == 'alerts':
-<<<<<<< HEAD
         output = build_alerts_elements(images_url_live_alerts, live_alerts, map_style)
 
         output += [individual_alert_data_placeholder_children, individual_alert_frame_placeholder_children]
 
         return output
-=======
-        return build_alerts_elements(images_url_live_alerts, live_alerts, map_style)
->>>>>>> 4ae13c58
 
     elif map_style == 'risks':
         raise PreventUpdate
@@ -1061,11 +967,7 @@
         else:
             # new event, not been displayed yet
             layout_div, style_to_display = build_alert_detected_screen(
-<<<<<<< HEAD
-                img_url, live_alerts, last_alert
-=======
                 img_url, last_alert
->>>>>>> 4ae13c58
             )
             return layout_div, style_to_display, last_event_id
 
