--- conflicted
+++ resolved
@@ -236,8 +236,6 @@
 
     return choose_map_style(n_clicks)
 
-<<<<<<< HEAD
-=======
 
 @app.callback([Output('map', 'center'), Output('map', 'zoom')],
               Input("alert_button", "n_clicks"))
@@ -258,7 +256,6 @@
     return build_alerts_elements(value, alert_metadata)
 
 
->>>>>>> f72c680c
 # ------------------------------------------------------------------------------
 # Running the web-app server
 
