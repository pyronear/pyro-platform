--- conflicted
+++ resolved
@@ -37,11 +37,7 @@
 import dash_leaflet.express as dlx
 
 # Various imports from utils.py, useful for both Alerts and Risks dashboards
-<<<<<<< HEAD
-from utils import map_style, build_filters_object, build_legend_box, user_department_lat_lon
-=======
 from utils import map_style, build_filters_object, build_legend_box
->>>>>>> 4ae13c58
 
 # Importing a pre-instantiated client
 from services import api_client
@@ -289,11 +285,7 @@
         style={'position': 'absolute', 'top': '10px', 'right': '30px', 'z-index': '1000'}
     )
 
-<<<<<<< HEAD
     return [alert_button, alerts_markers_layer, navbar_color, navbar_title]
-=======
-    return alert_button, alerts_markers_layer, navbar_color, navbar_title
->>>>>>> 4ae13c58
 
 
 def build_user_alerts_selection_area(n_clicks, live_alerts):
@@ -349,7 +341,6 @@
         md_map = 12
         user_alerts_selection = ""
         alert_button_status = {'display': 'block'}
-<<<<<<< HEAD
 
     return [md_user, md_map, user_alerts_selection, alert_button_status]
 
@@ -379,7 +370,7 @@
                                             style={
                                                 'color': 'white',
                                                 'text-indent': '15px',
-                                                'font-size':'20px'
+                                                'font-size': '20px'
                                             }
                                         ),
                                         style={
@@ -392,7 +383,7 @@
                                             f'Caméra ID {device_id}',
                                             style={
                                                 'color': '#054546',
-                                                'font-size':'15px',
+                                                'font-size': '15px',
                                                 'text-indent': '15px'
                                             }
                                         ),
@@ -407,14 +398,14 @@
                                                 f'Latitude : {round(lat, 4)}',
                                                 style={
                                                     'text-indent': '15px',
-                                                    'font-size':'18px'
+                                                    'font-size': '18px'
                                                 }
                                             ),
                                             html.P(
                                                 f'Longitude : {round(lon, 4)}',
                                                 style={
                                                     'text-indent': '15px',
-                                                    'font-size':'18px'
+                                                    'font-size': '18px'
                                                 }
                                             )
                                         ],
@@ -535,12 +526,6 @@
     )
 
 
-=======
-
-    return md_user, md_map, user_alerts_selection, alert_button_status
->>>>>>> 4ae13c58
-
-
 # ----------------------------------------------------------------------------------------------------------------------
 # Map instantiation
 # The last block gathers previously defined functions to output the "Alerts and Infrastructure" map.
@@ -550,11 +535,7 @@
     The following function mobilises functions defined hereabove or in the utils module to
     instantiate and return a dl.Map object, corresponding to the "Alerts and Infrastructure" view.
     """
-<<<<<<< HEAD
-    map_object = dl.Map(center=user_department_lat_lon(),  # Determines the point around which the map is centered
-=======
     map_object = dl.Map(center=[44.73, 4.27],  # Determines the point around which the map is centered
->>>>>>> 4ae13c58
                         zoom=9,               # Determines the initial level of zoom around the center point
                         children=[
                             dl.TileLayer(id='tile_layer'),
