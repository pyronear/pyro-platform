--- conflicted
+++ resolved
@@ -5,8 +5,9 @@
 
 import ast
 import json
-
+from typing import List
 import dash
+from dash import html
 import logging_config
 import pandas as pd
 from dash.dependencies import ALL, Input, Output, State
@@ -136,15 +137,9 @@
     """
     ctx = dash.callback_context
 
-<<<<<<< HEAD
     local_detections, detections_data_loaded = read_stored_DataFrame(local_detections)
     if len(local_detections) == 0:
-        return [[], 0, 1]
-=======
-    local_alerts, alerts_data_loaded = read_stored_DataFrame(local_alerts)
-    if len(local_alerts) == 0:
         return [[], 0, 1, "reset_zoom"]
->>>>>>> 483aa5d5
 
     if not detections_data_loaded:
         raise PreventUpdate
@@ -253,21 +248,13 @@
     ],
     [Input("image-slider", "value"), Input("detection_on_display", "data")],
     [
-<<<<<<< HEAD
         State("media_url", "data"),
         State("wildfire-list-container", "children"),
-    ],
-    prevent_initial_call=True,
-)
-def update_image_and_bbox(slider_value, detection_data, media_url, wildfire_list):
-=======
-        State("alert-list-container", "children"),
         State("language", "data"),
     ],
     prevent_initial_call=True,
 )
-def update_image_and_bbox(slider_value, alert_data, alert_list, lang):
->>>>>>> 483aa5d5
+def update_image_and_bbox(slider_value, detection_data, media_url, wildfire_list, lang):
     """
     Updates the image and bounding box display based on the slider value.
 
@@ -281,16 +268,19 @@
     - list: A list of html.Div elements representing bounding boxes.
     """
     img_src = ""
-<<<<<<< HEAD
     bbox_style = {}
     bbox_divs: List[html.Div] = []  # This will contain the bounding box as an html.Div
     detection_data, data_loaded = read_stored_DataFrame(detection_data)
     if not data_loaded:
         raise PreventUpdate
 
+    no_alert_image_src = "./assets/images/no-alert-default.png"
+    if lang == "es":
+        no_alert_image_src = "./assets/images/no-alert-default-es.png"
+
     if len(wildfire_list) == 0:
         img_html = html.Img(
-            src="./assets/images/no-alert-default.png",
+            src=no_alert_image_src,
             className="common-style",
             style={"width": "100%", "height": "auto"},
         )
@@ -304,6 +294,7 @@
     for _, detection in detection_data.iterrows():
         images.append(media_url[str(detection["id"])])
     boxes = detection_data["processed_loc"].tolist()
+
 
     if slider_value < len(images):
         img_src = images[slider_value]
@@ -323,53 +314,6 @@
                 "border": "2px solid red",
                 "zIndex": "10",
             }
-=======
-    no_alert_image_src = "./assets/images/no-alert-default.png"
-    if lang == "es":
-        no_alert_image_src = "./assets/images/no-alert-default-es.png"
-
-    bbox_style = {"display": "none"}  # Default style for the bounding box
-    alert_data, data_loaded = read_stored_DataFrame(alert_data)
-    if not data_loaded:
-        raise PreventUpdate
-
-    if len(alert_list) == 0:
-        return no_alert_image_src, bbox_style, 0
-
-    # Filter images with non-empty URLs
-    images, boxes = zip(
-        *(
-            (alert["media_url"], alert["processed_loc"])
-            for _, alert in alert_data.iterrows()
-            if alert["media_url"]  # Only include if media_url is not empty
-        )
-    )
-
-    if not images:
-        return no_alert_image_src, bbox_style, 0
-
-    # Ensure slider_value is within the range of available images
-    slider_value = slider_value % len(images)
-    img_src = images[slider_value]
-    images_bbox_list = boxes[slider_value]
-
-    img_src = images[slider_value]
-    images_bbox_list = boxes[slider_value]
-
-    if len(images_bbox_list):
-        # Calculate the position and size of the bounding box
-        x0, y0, width, height = images_bbox_list[0]  # first box for now
-
-        # Create the bounding box style
-        bbox_style = {
-            "position": "absolute",
-            "left": f"{x0}%",  # Left position based on image width
-            "top": f"{y0}%",  # Top position based on image height
-            "width": f"{width}%",  # Width based on image width
-            "height": f"{height}%",  # Height based on image height
-            "display": "block",
-        }
->>>>>>> 483aa5d5
 
     return img_src, bbox_style, len(images) - 1
 
@@ -587,17 +531,10 @@
                     date_val = wildfire["created_at"]
                     cam_name = wildfire["camera_name"]
 
-<<<<<<< HEAD
         camera_info = f"Camera: {cam_name}"
         location_info = f"Localisation: {row_with_bboxes['lat']:.4f}, {row_with_bboxes['lon']:.4f}"
         angle_info = f"Azimuth de detection: {detection_azimuth}°"
         date_info = f"Date: {date_val}"
-=======
-        camera_info = f"{cam_name}"
-        location_info = f"{row_with_localization['lat']:.4f}, {row_with_localization['lon']:.4f}"
-        angle_info = f"{detection_azimuth}°"
-        date_info = f"{date_val}"
->>>>>>> 483aa5d5
 
         return (
             polygon,
@@ -660,18 +597,10 @@
     for detection_id in detection_ids_list:
         Client(client_token, cfg.API_URL).label_detection(detection_id=detection_id, is_wildfire=False)
 
-<<<<<<< HEAD
+    if cfg.SAFE_DEV_MODE == "True":
+        raise PreventUpdate
+
     return wildfire_id_on_display
-=======
-    if cfg.SAFE_DEV_MODE == "True":
-        raise PreventUpdate
-
-    user_token = user_headers["Authorization"].split(" ")[1]
-    api_client.token = user_token
-    call_api(api_client.acknowledge_event, user_credentials)(event_id=int(event_id_on_display))
-
-    return event_id_on_display
->>>>>>> 483aa5d5
 
 
 # Modal issue let's add this later
