--- conflicted
+++ resolved
@@ -3,11 +3,9 @@
 # This program is licensed under the Apache License 2.0.
 # See LICENSE or go to <https://www.apache.org/licenses/LICENSE-2.0> for full license details.
 
-<<<<<<< HEAD
-=======
+
 import ast
 import json
->>>>>>> 8a0e67bc
 import urllib
 from io import StringIO
 
@@ -19,7 +17,6 @@
 
 import config as cfg
 from services import api_client
-<<<<<<< HEAD
 from utils.display import (
     auto_move_slider,
     create_event_list_from_alerts,
@@ -30,14 +27,10 @@
     update_image_and_bbox,
     update_map_and_alert_info,
 )
-=======
-from utils.display import build_vision_polygon, convert_dt_to_local_tz, create_event_list_from_alerts
->>>>>>> 8a0e67bc
 
 logger = logging_config.configure_logging(cfg.DEBUG, cfg.SENTRY_DSN)
 
 
-<<<<<<< HEAD
 @app.callback(
     [Output("camera_status_button_text", "children"), Output("history_button_text", "children")], Input("url", "search")
 )
@@ -46,29 +39,13 @@
     translate = {
         "fr": {"camera_status": "Statut des Caméras", "history": "Historique"},
         "es": {"camera_status": "Estado de las Cámaras", "history": "Histórico"},
-=======
-@app.callback(Output("camera_status_button_text", "children"), Input("url", "search"))
-def update_nav_bar_language(search):
-
-    translate = {
-        "fr": {
-            "camera_status": "Statut des Caméras",
-        },
-        "es": {
-            "camera_status": "Estado de las Cámaras",
-        },
->>>>>>> 8a0e67bc
     }
 
     params = dict(urllib.parse.parse_qsl(search.lstrip("?"))) if search else {}
 
     lang = params.get("lang", cfg.DEFAULT_LANGUAGE)
 
-<<<<<<< HEAD
     return [[translate[lang]["camera_status"]], [translate[lang]["history"]]]
-=======
-    return [translate[lang]["camera_status"]]
->>>>>>> 8a0e67bc
 
 
 @app.callback(Output("url", "search"), [Input("btn-fr", "n_clicks"), Input("btn-es", "n_clicks")])
@@ -89,7 +66,6 @@
     return ""
 
 
-<<<<<<< HEAD
 # Create history event list
 @app.callback(
     [
@@ -138,8 +114,6 @@
     return [api_sequences.to_json(orient="split"), create_event_list_from_alerts(api_sequences, cameras, "-history")]
 
 
-=======
->>>>>>> 8a0e67bc
 # Create event list
 @app.callback(
     Output("sequence-list-container", "children"),
@@ -399,7 +373,6 @@
     return update_map_and_alert_info(sequence_on_display, cameras, logger)
 
 
-<<<<<<< HEAD
 # Map
 @app.callback(
     [
@@ -421,67 +394,6 @@
 def update_map_and_alert_info_history(sequence_on_display, cameras):
 
     return update_map_and_alert_info(sequence_on_display, cameras, logger)
-=======
-    if not sequence_on_display.empty:
-        # Convert the 'bboxes' column to a list (empty lists if the original value was '[]').
-        sequence_on_display["bboxes"] = sequence_on_display["bboxes"].apply(
-            lambda x: ast.literal_eval(x) if isinstance(x, str) and x.strip() != "[]" else []
-        )
-
-        # Filter out rows where 'bboxes' is not empty and get the last one.
-        # If all are empty, then simply get the last row of the DataFrame.
-        row_with_bboxes = (
-            sequence_on_display[sequence_on_display["bboxes"].astype(bool)].iloc[-1]
-            if not sequence_on_display[sequence_on_display["bboxes"].astype(bool)].empty
-            else sequence_on_display.iloc[-1]
-        )
-
-        row_cam = cameras[cameras["id"] == row_with_bboxes["camera_id"]]
-        lat, lon = row_cam[["lat"]].values.item(), row_cam[["lon"]].values.item()
-
-        polygon, detection_azimuth = build_vision_polygon(
-            site_lat=lat,
-            site_lon=lon,
-            azimuth=row_with_bboxes["azimuth"],
-            opening_angle=cfg.CAM_OPENING_ANGLE,
-            dist_km=cfg.CAM_RANGE_KM,
-            bboxes=row_with_bboxes["processed_bboxes"],
-        )
-
-        date_val = convert_dt_to_local_tz(lat, lon, row_with_bboxes["created_at"])
-        cam_name = f"{row_cam['name'].values.item()[:-3].replace('_', ' ')} : {int(row_with_bboxes['azimuth'])}°"
-
-        camera_info = f"{cam_name}"
-        location_info = f"{lat:.4f}, {lon:.4f}"
-        angle_info = f"{detection_azimuth}°"
-        date_info = f"{date_val}"
-
-        return (
-            polygon,
-            [lat, lon],
-            polygon,
-            [lat, lon],
-            camera_info,
-            location_info,
-            angle_info,
-            date_info,
-            {"display": "block"},
-            {"display": "block"},
-        )
-
-    return (
-        [],
-        dash.no_update,
-        [],
-        dash.no_update,
-        dash.no_update,
-        dash.no_update,
-        dash.no_update,
-        dash.no_update,
-        {"display": "none"},
-        {"display": "none"},
-    )
->>>>>>> 8a0e67bc
 
 
 @app.callback(
