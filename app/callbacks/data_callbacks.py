--- conflicted
+++ resolved
@@ -36,19 +36,11 @@
     [
         State("username_input", "value"),
         State("password_input", "value"),
-<<<<<<< HEAD
-        State("client_token", "data"),
-    ],
-)
-def login_callback(n_clicks, username, password, client_token):
-    if client_token is not None:
-        return dash.no_update, dash.no_update, dash.no_update
-=======
         State("user_headers", "data"),
         State("language", "data"),
     ],
 )
-def login_callback(n_clicks, username, password, user_headers, lang):
+def login_callback(n_clicks, username, password, client_token, lang):
     """
     Callback to handle user login.
 
@@ -83,7 +75,7 @@
         },
     }
 
-    if user_headers is not None:
+    if client_token is not None:
         return (
             dash.no_update,
             dash.no_update,
@@ -94,7 +86,6 @@
             empty_style_unchanged,
             hide_element_style,
         )
->>>>>>> 483aa5d5
 
     if n_clicks:
         # We instantiate the form feedback output
@@ -135,9 +126,6 @@
                 # This if statement is verified if credentials are invalid
                 form_feedback.append(html.P(translate[lang]["wrong_credentials"]))
 
-<<<<<<< HEAD
-                return dash.no_update, form_feedback
-=======
                 return (
                     dash.no_update,
                     dash.no_update,
@@ -148,8 +136,6 @@
                     empty_style_unchanged,
                     hide_element_style,
                 )
->>>>>>> 483aa5d5
-
     raise PreventUpdate
 
 
