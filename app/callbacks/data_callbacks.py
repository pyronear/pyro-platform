# Copyright (C) 2020-2025, Pyronear.

# This program is licensed under the Apache License 2.0.
# See LICENSE or go to <https://www.apache.org/licenses/LICENSE-2.0> for full license details.

import json
from io import StringIO

import dash
import logging_config
import pandas as pd
from dash import dcc, html
from dash.dependencies import Input, Output, State
from dash.development.base_component import Component
from dash.exceptions import PreventUpdate
from main import app
from translations import translate

import config as cfg
from pages.cameras_status import display_cam_cards
from services import get_client, get_token
<<<<<<< HEAD
from utils.data import convert_dt_to_local_tz, process_bbox, sequences_have_changed, compute_overlap
=======
from utils.data import convert_dt_to_local_tz, process_bbox, sequences_have_changed
>>>>>>> 68f86ccc

logger = logging_config.configure_logging(cfg.DEBUG, cfg.SENTRY_DSN)


@app.callback(
    [
        Output("user_token", "data"),
        Output("user_name", "data"),
        Output("form_feedback_area", "children"),
        Output("username_input", "style"),
        Output("password_input", "style"),
        Output("send_form_button", "style"),
        Output("form_feedback_area", "style"),
        Output("loading_spinner", "style"),
    ],
    Input("send_form_button", "n_clicks"),
    [
        State("username_input", "value"),
        State("password_input", "value"),
        State("user_token", "data"),
        State("language", "data"),
    ],
)
def login_callback(n_clicks, username, password, user_token, lang):
    """
    Callback to handle user login.

    Parameters:
        n_clicks (int): Number of times the login button has been clicked.
        username (str or None): The value entered in the username input field.
        password (str or None): The value entered in the password input field.
        user_token (dict or None): Existing user headers, if any, containing authentication details.

    This function is triggered when the login button is clicked. It verifies the provided username and password,
    attempts to authenticate the user via the API, and updates the user credentials and headers.
    If authentication fails or credentials are missing, it provides appropriate feedback.
    After login succeeds and while data required to boot the dashboard is being fetched from the API,
    the login form is hidden and a spinner is displayed.

    Returns:
        dash.dependencies.Output: Updated user credentials and headers, and form feedback + styles to hide/show login elements and loading spinners.
    """
    input_style_unchanged = {"width": "250px"}
    empty_style_unchanged = {"": ""}
    hide_element_style = {"display": "none"}
    show_spinner_style = {"transform": "scale(4)"}

    if user_token is not None:
        return (
            dash.no_update,
            dash.no_update,
            dash.no_update,
            input_style_unchanged,
            input_style_unchanged,
            empty_style_unchanged,
            empty_style_unchanged,
            hide_element_style,
        )

    if n_clicks:
        # We instantiate the form feedback output
        form_feedback: list[Component] = [dcc.Markdown("---")]
        # First check verifies whether both a username and a password have been provided
        if username is None or password is None or len(username) == 0 or len(password) == 0:
            # If either the username or the password is missing, the condition is verified

            # We add the appropriate feedback
            form_feedback.append(html.P(translate("missing_password_or_user_name", lang)))

            # The login modal remains open; other outputs are updated with arbitrary values
            return (
                dash.no_update,
                dash.no_update,
                form_feedback,
                input_style_unchanged,
                input_style_unchanged,
                empty_style_unchanged,
                empty_style_unchanged,
                hide_element_style,
            )
        else:
            # This is the route of the API that we are going to use for the credential check
            try:
                user_token = get_token(username, password)

                return (
                    user_token,
                    username,
                    dash.no_update,
                    hide_element_style,
                    hide_element_style,
                    hide_element_style,
                    hide_element_style,
                    show_spinner_style,
                )
            except Exception:
                # This if statement is verified if credentials are invalid
                form_feedback.append(html.P(translate("wrong_credentials", lang)))

                return (
                    dash.no_update,
                    dash.no_update,
                    form_feedback,
                    input_style_unchanged,
                    input_style_unchanged,
                    empty_style_unchanged,
                    empty_style_unchanged,
                    hide_element_style,
                )

    raise PreventUpdate


@app.callback(
    Output("available-stream-sites", "data"),
    Input("user_name", "data"),
)
def load_available_stream(user_name):
    if not user_name:
        raise PreventUpdate

    try:
        with open("available_stream.json", "r") as f:
            full_data = json.load(f)
    except (FileNotFoundError, IsADirectoryError, json.JSONDecodeError):
        logger.warning("available_stream.json not found or invalid. Using empty dict.")
        full_data = {}

    user_streams = full_data.get(user_name)
    if not user_streams:
        logger.info(f"No stream config found for user '{user_name}'")
        raise PreventUpdate

    return user_streams


@app.callback(
    Output("api_cameras", "data"),
    Input("user_token", "data"),
    prevent_initial_call=True,
)
def get_cameras(user_token):
    logger.info("Get cameras data")
    if user_token is None:
        return dash.no_update
    else:
        client = get_client(user_token)
        cameras = pd.DataFrame(client.fetch_cameras().json())

        return cameras.to_json(orient="split")


@app.callback(
    Output("camera-cards-container", "children"),
    [Input("main_api_fetch_interval", "n_intervals"), Input("api_cameras", "data")],
    State("user_token", "data"),
)
def api_cameras_watcher(n_intervals, api_cameras, user_token):
    logger.info("Get cameras data")
    if user_token is None:
        raise PreventUpdate

    client = get_client(user_token)
    cameras = pd.DataFrame(client.fetch_cameras().json())

    if not cameras.empty:
        cameras["last_active_at"] = pd.to_datetime(cameras["last_active_at"])

        # Apply the local datetime transformation and formatting at once
        cameras["last_active_at_local"] = cameras.apply(
            lambda row: convert_dt_to_local_tz(row["lat"], row["lon"], row["last_active_at"])
            if pd.notnull(row["last_active_at"])
            else None,
            axis=1,
        )

        cameras = cameras.sort_values("name")

    return display_cam_cards(cameras)


@app.callback(
    Output("api_sequences", "data"),
    [
        Input("main_api_fetch_interval", "n_intervals"),
        Input("api_cameras", "data"),
        Input("my-date-picker-single", "date"),  # NEW: date picker input
        Input("to_acknowledge", "data"),
    ],
    [
        State("api_sequences", "data"),
        State("user_token", "data"),
    ],
    prevent_initial_call=True,
)
def api_watcher(n_intervals, api_cameras, selected_date, to_acknowledge, local_sequences, user_token):
    """
    Callback to periodically fetch alerts data from the API or after date change.

    Parameters:
        n_intervals (int): Interval trigger.
        api_cameras (dict): Camera data.
        selected_date (str): Selected date from DatePicker.
        local_sequences (str): Cached sequences in JSON format.
        user_token (dict): Auth headers.

    Returns:
        JSON string of filtered sequence data.
    """
    if user_token is None:
        raise PreventUpdate

    logger.info("Start Fetching Sequences")
    client = get_client(user_token)

    try:
        if selected_date:
            response = client.fetch_sequences_from_date(selected_date, limit=100)
        else:
            response = client.fetch_latest_sequences()

        api_sequences = pd.DataFrame(response.json())

        if not api_sequences.empty:
            started_at = pd.to_datetime(api_sequences["started_at"], format="%Y-%m-%dT%H:%M:%S.%f", errors="coerce")
            if not selected_date:
                today = pd.Timestamp.today().normalize()
                api_sequences = api_sequences[started_at > today]

            api_cameras = pd.read_json(StringIO(api_cameras), orient="split")

            api_sequences = api_sequences.merge(
                api_cameras[["id", "name", "angle_of_view", "lat", "lon"]].rename(columns={"id": "camera_id"}),
                on="camera_id",
                how="left",
            )

            api_sequences["site_name"] = api_sequences["name"].str.replace(r"-\d{2}$", "", regex=True)

            api_sequences["started_at_local"] = api_sequences.apply(
                lambda row: convert_dt_to_local_tz(row["lat"], row["lon"], row["started_at"])
                if pd.notnull(row["started_at"])
                else None,
                axis=1,
            )
            api_sequences["last_seen_at_local"] = api_sequences.apply(
                lambda row: convert_dt_to_local_tz(row["lat"], row["lon"], row["last_seen_at"])
                if pd.notnull(row["last_seen_at"])
                else None,
                axis=1,
            )

<<<<<<< HEAD
            api_sequences = compute_overlap(api_sequences)
=======
            # api_sequences = compute_overlap(api_sequences)
            api_sequences["overlap"] = [None] * len(api_sequences)
>>>>>>> 68f86ccc

        # Load local sequences safely
        if local_sequences:
            local_sequences_df = pd.read_json(StringIO(local_sequences), orient="split")
        else:
            local_sequences_df = pd.DataFrame()

        # Skip update if nothing changed
        if not local_sequences_df.empty and not api_sequences.empty:
            if not sequences_have_changed(api_sequences, local_sequences_df):
                logger.info("Skipping update: no significant change detected")
                return dash.no_update

        return api_sequences.to_json(orient="split")

    except Exception as e:
        logger.error(f"Failed to fetch sequences: {e}")
        return pd.DataFrame().to_json(orient="split")


@app.callback(
    Output("sub_api_sequences", "data"),
    Input("api_sequences", "data"),
    State("sub_api_sequences", "data"),
    prevent_initial_call=True,
)
def update_sub_api_sequences(api_sequences, local_sub_sequences):
<<<<<<< HEAD
    api_sequences = pd.read_json(StringIO(api_sequences), orient="split")

    if api_sequences.empty:
        logger.info("api_sequences is empty, skipping update")
        return dash.no_update

    logger.info("update_sub_api_sequences triggered")

    # Colonnes qu'on veut conserver
    cols = ["id", "camera_id", "cone_azimuth", "is_wildfire", "started_at", "started_at_local", "overlap"]
    sub_api_sequences = api_sequences[cols].copy()

    # Cas où aucune valeur locale n'existe encore
    if not local_sub_sequences:
        logger.info("No previous local_sub_sequences, sending initial data")
        return sub_api_sequences.to_json(orient="split")

    local_sub_sequences_df = pd.read_json(StringIO(local_sub_sequences), orient="split")

=======
    cols = ["id", "camera_id", "cone_azimuth", "is_wildfire", "started_at", "started_at_local", "overlap"]

    api_sequences = pd.read_json(StringIO(api_sequences), orient="split")

    if api_sequences.empty:
        logger.info("api_sequences is empty, returning empty DataFrame with expected columns")
        empty_df = pd.DataFrame(columns=cols)
        return empty_df.to_json(orient="split")

    logger.info("update_sub_api_sequences triggered")

    sub_api_sequences = api_sequences[cols].copy()

    if not local_sub_sequences:
        logger.info("No previous local_sub_sequences, sending initial data")
        return sub_api_sequences.to_json(orient="split")

    local_sub_sequences_df = pd.read_json(StringIO(local_sub_sequences), orient="split")

>>>>>>> 68f86ccc
    if local_sub_sequences_df.empty:
        logger.info("local_sub_sequences_df is empty, sending data")
        return sub_api_sequences.to_json(orient="split")

    if not sequences_have_changed(sub_api_sequences, local_sub_sequences_df, ["started_at_local", "is_wildfire"]):
        logger.info("No change in sub_api_sequences, skipping update")
        return dash.no_update

    logger.info("Change detected in sub_api_sequences")
    return sub_api_sequences.to_json(orient="split")


@app.callback(
    [Output("are_detections_loaded", "data"), Output("sequence_on_display", "data"), Output("api_detections", "data")],
    [Input("sequence_id_on_display", "data")],
    [
        State("api_sequences", "data"),
        State("api_detections", "data"),
        State("are_detections_loaded", "data"),
        State("user_token", "data"),
    ],
    prevent_initial_call=True,
)
def load_detections(sequence_id_on_display, api_sequences, api_detections, are_detections_loaded, user_token):
    if user_token is None or sequence_id_on_display is None:
        raise PreventUpdate

    try:
        api_sequences = pd.read_json(StringIO(api_sequences), orient="split")
        api_detections = dict(json.loads(api_detections))
        are_detections_loaded = dict(json.loads(are_detections_loaded))
        sequence_id_on_display = str(sequence_id_on_display)
    except Exception as e:
        logger.error(f"Deserialization error: {e}")
        return dash.no_update, dash.no_update, dash.no_update

    if api_sequences.empty:
        return dash.no_update, dash.no_update, dash.no_update

    sequence_on_display = pd.DataFrame().to_json(orient="split")
    client = get_client(user_token)

    if sequence_id_on_display not in api_detections:
        try:
            response = client.fetch_sequences_detections(sequence_id_on_display)
            data = response.json()
            detections = pd.DataFrame(data) if isinstance(data, list) else pd.DataFrame()
            if not detections.empty and "bboxes" in detections.columns:
                detections = detections.iloc[::-1].reset_index(drop=True)
                detections["processed_bboxes"] = detections["bboxes"].apply(process_bbox)
            api_detections[sequence_id_on_display] = detections.to_json(orient="split")
        except Exception as e:
            logger.error(f"Error fetching detections for {sequence_id_on_display}: {e}")
            return dash.no_update, dash.no_update, dash.no_update

    sequence_on_display = api_detections[sequence_id_on_display]
    filtered = api_sequences.loc[api_sequences["id"].astype(str) == sequence_id_on_display, "last_seen_at"]

    if filtered.empty:
        return dash.no_update, dash.no_update, dash.no_update

    are_detections_loaded[sequence_id_on_display] = str(filtered.iloc[0])

    return json.dumps(are_detections_loaded), sequence_on_display, json.dumps(api_detections)<|MERGE_RESOLUTION|>--- conflicted
+++ resolved
@@ -19,11 +19,7 @@
 import config as cfg
 from pages.cameras_status import display_cam_cards
 from services import get_client, get_token
-<<<<<<< HEAD
 from utils.data import convert_dt_to_local_tz, process_bbox, sequences_have_changed, compute_overlap
-=======
-from utils.data import convert_dt_to_local_tz, process_bbox, sequences_have_changed
->>>>>>> 68f86ccc
 
 logger = logging_config.configure_logging(cfg.DEBUG, cfg.SENTRY_DSN)
 
@@ -276,12 +272,7 @@
                 axis=1,
             )
 
-<<<<<<< HEAD
             api_sequences = compute_overlap(api_sequences)
-=======
-            # api_sequences = compute_overlap(api_sequences)
-            api_sequences["overlap"] = [None] * len(api_sequences)
->>>>>>> 68f86ccc
 
         # Load local sequences safely
         if local_sequences:
@@ -309,27 +300,6 @@
     prevent_initial_call=True,
 )
 def update_sub_api_sequences(api_sequences, local_sub_sequences):
-<<<<<<< HEAD
-    api_sequences = pd.read_json(StringIO(api_sequences), orient="split")
-
-    if api_sequences.empty:
-        logger.info("api_sequences is empty, skipping update")
-        return dash.no_update
-
-    logger.info("update_sub_api_sequences triggered")
-
-    # Colonnes qu'on veut conserver
-    cols = ["id", "camera_id", "cone_azimuth", "is_wildfire", "started_at", "started_at_local", "overlap"]
-    sub_api_sequences = api_sequences[cols].copy()
-
-    # Cas où aucune valeur locale n'existe encore
-    if not local_sub_sequences:
-        logger.info("No previous local_sub_sequences, sending initial data")
-        return sub_api_sequences.to_json(orient="split")
-
-    local_sub_sequences_df = pd.read_json(StringIO(local_sub_sequences), orient="split")
-
-=======
     cols = ["id", "camera_id", "cone_azimuth", "is_wildfire", "started_at", "started_at_local", "overlap"]
 
     api_sequences = pd.read_json(StringIO(api_sequences), orient="split")
@@ -349,7 +319,6 @@
 
     local_sub_sequences_df = pd.read_json(StringIO(local_sub_sequences), orient="split")
 
->>>>>>> 68f86ccc
     if local_sub_sequences_df.empty:
         logger.info("local_sub_sequences_df is empty, sending data")
         return sub_api_sequences.to_json(orient="split")
