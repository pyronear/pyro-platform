--- conflicted
+++ resolved
@@ -72,9 +72,9 @@
     """
     return [dcc.Markdown('---'),
             html.H5(("Filtres Carte"), style={'text-align': 'center'}),  # map filters added here
-            html.P(map_layers_button),
+            html.P(build_layer_style_button()),
             dcc.Markdown('---'),
-            html.P(map_style_button),
+            html.P(build_map_style_button()),
             html.P(id="hp_slider"),
             html.P(id="hp_video")
             ]
@@ -136,65 +136,6 @@
 # Content and App layout
 # The following function is used in the main.py file to instantiate the layout of the homepage
 
-<<<<<<< HEAD
-# Instantiating the alerts map object from alerts.py and setting it as the default map object:
-map_object = build_alerts_map()
-
-# Instantiating fig objects from graphs.py functions
-meteo_fig = generate_meteo_fig()
-
-# Instantiating navbar object from navbar.py
-nav = Navbar()
-
-# Instantiating map layers button object from alerts.py
-map_layers_button = build_layer_style_button()
-
-# Instantiating map style button object
-map_style_button = build_map_style_button()
-
-# Instantiating meteo graphs, set to True to display them under the map, False to hide them
-meteo_graphs = meteo_graphs(display=False)
-
-
-# Body container
-body = dbc.Container([
-    dbc.Row(
-        [dbc.Col(html.H1('Plateforme de Monitoring', style={'text-align': 'center'}), className="pt-4"),
-         ]),
-    dbc.Row(
-        [
-            dbc.Col(
-                dcc.Dropdown(
-                    id='user_department_input',
-                    options=[
-                        {'label': 'Ardèche', 'value': 'Ardèche'},
-                        {'label': 'Gard', 'value': 'Gard'},
-                        {'label': 'Landes', 'value': 'Landes'}],
-                    placeholder="Départements"),
-                md=3),
-        ]
-    ),
-    dbc.Row(
-        [dbc.Col(
-            #side bar for the user to apply filter
-            user_selection_area(),
-            id='user_selection_column',
-            md=3),
-         dbc.Col(
-            # map object added here
-            html.Div(map_object, id='hp_map'),
-            md=9)]
-    ),
-    # meteo graphs added here
-    meteo_graphs
-],
-    fluid=True,
-)
-
-
-# Gathering all these elements in a HTML Div and having it returned by the Homepage function
-=======
->>>>>>> c6a5aa61
 def Homepage():
 
     # Body container
@@ -216,31 +157,24 @@
             ]
         ),
         dbc.Row(
-            [dbc.Col(
-                [
-                    dcc.Markdown('---'),
-                    # Map filters added here
-                    html.H5(("Filtres Carte"), style={'text-align': 'center'}),
-                    # Instantiating map layers button object from alerts.py
-                    html.P(build_layer_style_button()),
-                    dcc.Markdown('---'),
-                    # Instantiating map style button object
-                    html.P(build_map_style_button()),
-                    html.P(id="hp_slider"),
-                ],
-                md=3),
-             dbc.Col(
-                # Instantiating the alerts map object from alerts.py and setting it as the default map object
-                html.Div(build_alerts_map(), id='hp_map'),
-                md=9)]
-        ),
-        # Instantiating meteo graphs, set to True to display them under the map, False to hide them
-        meteo_graphs(display=False)
+            [
+                dbc.Col(
+                  user_selection_area(),
+                  id='user_selection_column',
+                  md=3),
+               dbc.Col(
+                  # map object added here
+                  html.Div(build_alerts_map(), id='hp_map'),
+                  md=9)]
+       ),
+        # meteo graphs added here
+       meteo_graphs(display=False)
     ],
-        fluid=True,
-    )
+      fluid=True,
+  )
 
-    layout = html.Div([Navbar(),   # Instantiating navbar object from navbar.py
-                       body])
-
-    return layout+  layout = html.Div([Navbar(),   # Instantiating navbar object from navbar.py
+                     body])
+  
+  return layout
+   