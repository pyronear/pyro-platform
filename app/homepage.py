"""The following is dedicated to the homepage.

The main item is the HomePage function that returns the corresponding page layout.
"""

# ------------------------------------------------------------------------------
# Imports

# Various modules provided by Dash to build the page layout
import dash_bootstrap_components as dbc
import dash_core_components as dcc
import dash_html_components as html

# From navbar.py to add the navigation bar at the top of the page
from navbar import Navbar

# Importing alerts map and layer style button from alerts.py
from alerts import build_alerts_map, build_layer_style_button

# Importing risks map opacity slider from risks.py
from risks import build_risks_map, build_opacity_slider

# Importing plotly fig objects from graphs.py
from graphs import generate_meteo_fig


# ------------------------------------------------------------------------------
# Before moving to the app layout

# The following block is used to determine what map styles (risks or alerts) we use for and enable the user to change it
# This function creates the button that allows users to change the map style
def build_map_style_button():

    button = html.Button(children='Afficher les niveaux de risques',
                         id='map_style_button')

    return html.Center(button)


# This function takes as input the number of clicks on the button defined above and returns the layer style to use
def choose_map_style(n_clicks):

    # Because we start with the alerts map, if the number of clicks is even, this means that
    # we are still using the alerts map and we may want to switch to the risks one
    if n_clicks % 2 == 0:
        button_content_map = 'Afficher les niveaux de risques'
        map_object = build_alerts_map()
        slider = ' '

    # If the number of clicks is odd, this means we are using the risks map and may
    # want to come back to alerts one
    else:
        button_content_map = 'Revenir à la carte Alertes'
        map_object = build_risks_map()
        slider = build_opacity_slider()

    return button_content_map, map_object, slider


#This function returns the user selection area in the left side bar
def user_selection_area():
<<<<<<< HEAD
    """Summary : Define the components of the user selection area (left side bar)
    
    Desc: This function return the basic dash component of the the left side bar
    of the monitoring platform and has been create because it used several time in app.
=======
    """ This function returns the basic dash component of the left side bar
    of the monitoring platform and has been created because it is used several time within the app.
>>>>>>> 1ffb5fbd

    Parameters:
    None

    Returns:
<<<<<<< HEAD
    html dash components: A list of components that composed the left side bar of the app
=======
    html dash components: A set of components that composed the left side bar of the app
>>>>>>> 1ffb5fbd
    """
    return [dcc.Markdown('---'),
            html.H5(("Filtres Carte"), style={'text-align': 'center'}),  # map filters added here
            html.P(map_layers_button),
            dcc.Markdown('---'),
            html.P(map_style_button),
            html.P(id="hp_slider"),
            html.P(id="hp_video")
            ]


# This function either displays video of selected markers
def show_camera_video(feature=None):
<<<<<<< HEAD
    """Summary : Return video of the selected marker
    
    Desc : This function return the video of the marker and put it into the left side bar
=======
    """ This function returns the video associated with the selected marker and places it into the left side bar
>>>>>>> 1ffb5fbd
    of the monitoring platform

    Parameters:
    Feature (geojson children): Number of clicks the marker has received

    Returns:
    html dash components: A default video for now (later, the real video / picture of the marker)
    """
    video_style = {'width': '50vh',
                   'height': '40vh',
                   'margin': 'auto',
                   'display': 'block'
                   }
    if feature is not None:
        separator = dcc.Markdown('---')
        video_title = html.H5("Camera selectionnée", style={'text-align': 'center'})
        video_html = html.Video(id='Video_Camera',
                                src='https://media.giphy.com/media/l2JeaPjeaR9DvDWXS/giphy.mp4',
                                style=video_style,
                                controls=True)

        video_div = html.Div(style=video_style,
                             children=[separator, video_title, video_html]
                             )
        return html.Center(video_div)
    return ' '


# This function either displays or hides meteo graphs from graphs.py
def meteo_graphs(display=False):
    if display is True:
        return dbc.Row(
            [
                dbc.Col([html.H2("Données météorologiques"), dcc.Graph(figure=meteo_fig)],
                        md=4),
                dbc.Col([html.H2("another indicator"),
                        dcc.Graph(figure={"data": [{"x": [1, 2, 3], "y": [1, 4, 9]}]})],
                        md=4),
                dbc.Col([html.H2("a third indicator"),
                        dcc.Graph(figure={"data": [{"x": [1, 2, 3], "y": [1, 4, 9]}]})],
                        md=4),
            ])
    else:
        return ''


# ------------------------------------------------------------------------------
# Content and App layout

# Instantiating the alerts map object from alerts.py and setting it as the default map object:
map_object = build_alerts_map()

# Instantiating fig objects from graphs.py functions
meteo_fig = generate_meteo_fig()

# Instantiating navbar object from navbar.py
nav = Navbar()

# Instantiating map layers button object from alerts.py
map_layers_button = build_layer_style_button()

# Instantiating map style button object
map_style_button = build_map_style_button()

# Instantiating meteo graphs, set to True to display them under the map, False to hide them
meteo_graphs = meteo_graphs(display=False)


# Body container
body = dbc.Container([
    dbc.Row(
        [dbc.Col(html.H1('Plateforme de Monitoring', style={'text-align': 'center'}), className="pt-4"),
         ]),
    dbc.Row(
        [
            dbc.Col(
                dcc.Dropdown(
                    id='user_department_input',
                    options=[
                        {'label': 'Ardèche', 'value': 'Ardèche'},
                        {'label': 'Gard', 'value': 'Gard'},
                        {'label': 'Landes', 'value': 'Landes'}],
                    placeholder="Départements"),
                md=3),
        ]
    ),
    dbc.Row(
        [dbc.Col(
            #side bar for the user to apply filter
            user_selection_area(),
            id='user_selection_column',
            md=3),
         dbc.Col(
            # map object added here
            html.Div(map_object, id='hp_map'),
            md=9)]
    ),
    # meteo graphs added here
    meteo_graphs
],
    fluid=True,
)


# Gathering all these elements in a HTML Div and having it returned by the Homepage function
def Homepage():

    layout = html.Div([nav, body])

    return layout<|MERGE_RESOLUTION|>--- conflicted
+++ resolved
@@ -59,25 +59,16 @@
 
 #This function returns the user selection area in the left side bar
 def user_selection_area():
-<<<<<<< HEAD
     """Summary : Define the components of the user selection area (left side bar)
     
     Desc: This function return the basic dash component of the the left side bar
     of the monitoring platform and has been create because it used several time in app.
-=======
-    """ This function returns the basic dash component of the left side bar
-    of the monitoring platform and has been created because it is used several time within the app.
->>>>>>> 1ffb5fbd
 
     Parameters:
     None
 
     Returns:
-<<<<<<< HEAD
     html dash components: A list of components that composed the left side bar of the app
-=======
-    html dash components: A set of components that composed the left side bar of the app
->>>>>>> 1ffb5fbd
     """
     return [dcc.Markdown('---'),
             html.H5(("Filtres Carte"), style={'text-align': 'center'}),  # map filters added here
@@ -91,13 +82,9 @@
 
 # This function either displays video of selected markers
 def show_camera_video(feature=None):
-<<<<<<< HEAD
     """Summary : Return video of the selected marker
     
     Desc : This function return the video of the marker and put it into the left side bar
-=======
-    """ This function returns the video associated with the selected marker and places it into the left side bar
->>>>>>> 1ffb5fbd
     of the monitoring platform
 
     Parameters:
