--- conflicted
+++ resolved
@@ -342,10 +342,9 @@
                 # Left column containing the user selection area
                 dbc.Col([
                     html.Div(build_user_selection_area(), id='selection_area', style={'display': 'none'}),
-<<<<<<< HEAD
+
                     html.Div(id="alert_overview_area"),
-=======
->>>>>>> 4ae13c58
+
                     html.Div(id='new_alerts_selection_list'),
                     # Placeholder containing the detection data for any alert of interest
                     html.P(id="hp_alert_frame_metadata")],
@@ -363,19 +362,12 @@
 
                     # Simple placeholder - Source of truth for the map style being viewed
                     html.Div(id='current_map_style', children='alerts', style={'display': 'none'}),
-<<<<<<< HEAD
-
-                    # Two placeholders updated by callbacks in main.py to change the center and zoom attrbutes of the map
+
+                    # Two placeholders updated by callbacks in main.py to change center and zoom attributes of the map
                     html.Div(id='login_zoom_and_center', style={'display': 'none'}),
                     html.Div(id='alert_zoom_and_center', style={'display': 'none'}),
 
-                    # Simple placeholder - Source of truth for the center and zoom attributes of the map
-                    html.Div(id='current_zoom_and_center', style={'display': 'none'}),
-
                     # Hidden div storing the webscocket message sent by the API
-=======
-                    # Hidden div storing the websocket message sent by the API
->>>>>>> 4ae13c58
                     html.Div(id="msg", style={'display': 'none'}),
                     WebSocket(id="ws"),
                 ],
@@ -387,12 +379,8 @@
         # Login modal added here
         build_login_modal(),
 
-<<<<<<< HEAD
         # HTML Div containing alert modals added here
         html.Div(id='alert_modals')
-
-=======
->>>>>>> 4ae13c58
     ],
         fluid=True,
     )
