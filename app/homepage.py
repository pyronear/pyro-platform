"""The following is dedicated to the homepage.

The main item is the HomePage function that returns the corresponding page layout.
"""

# ------------------------------------------------------------------------------
# Imports

# Various modules provided by Dash to build the page layout
import dash_bootstrap_components as dbc
import dash_core_components as dcc
import dash_html_components as html

# From navbar.py to add the navigation bar at the top of the page
from navbar import Navbar

# Importing alerts map and layer style button from alerts.py
from alerts import build_alerts_map, build_layer_style_button

# Importing risks map opacity slider from risks.py
from risks import build_risks_map, build_opacity_slider

# Importing plotly fig objects from graphs.py
from graphs import generate_meteo_fig

# Importing utils fetched API data
from utils import build_live_alerts_metadata


# ------------------------------------------------------------------------------
# Before moving to the app layout

#Fetching reusable alert metadata
alert_metadata = build_live_alerts_metadata()
frame_url = alert_metadata["media_url"]


# This function creates a radio button in order to simulate an alert event that will be later caught by the API
def build_alert_radio_button():

    alert_radio_button = dcc.RadioItems(
        options=[
            {'label': 'no alert', 'value': 1},
            {'label': 'alert', 'value': 0},
        ],
        value=1,
        labelStyle={'display': 'inline-block'},
        id='alert_radio_button'
    )

    return alert_radio_button


<<<<<<< HEAD
# The following block is used to determine which map styles (risks or alerts) we use and enables the user to change it
=======
# The following block is used to determine which map styles (risks or alerts) we use and enable the user to change it
>>>>>>> 57293d55
# This function creates the button that allows users to change the map style
def build_map_style_button():

    button = html.Button(children='Afficher les niveaux de risques',
                         id='map_style_button',
                         className='btn btn-warning')

    return html.Center(button)


# This function takes as input the number of clicks on the button defined above and returns the layer style to use
def choose_map_style(n_clicks):

    # Because we start with the alerts map, if the number of clicks is even, this means that
    # we are still using the alerts map and we may want to switch to the risks one
    if n_clicks % 2 == 0:
        button_content_map = 'Afficher les niveaux de risques'
        map_object = build_alerts_map()
        slider = ' '

    # If the number of clicks is odd, this means we are using the risks map and may
    # want to come back to alerts one
    else:
        button_content_map = 'Revenir à la carte Alertes'
        map_object = build_risks_map()
        slider = build_opacity_slider()

    return button_content_map, map_object, slider


#This function returns the user selection area in the left side bar
def user_selection_area():

    return [build_alert_radio_button(),
            dcc.Markdown('---'),
            html.H5(("Filtres Carte"), style={'text-align': 'center'}),  # Map filters added here
            html.P(build_layer_style_button()),                          # Changes layer view style btn
            dcc.Markdown('---'),
            html.P(build_map_style_button()),                            # Changes map style btn
            html.P(id="hp_slider"),                                      # Opacity sliders for risks map
            html.P(id="hp_alert_frame_metadata")                         # Displays alert_frame and alert_metadata
            ]


# Displays alert_frame and metadata related to a specific alert_markers after a click on display_alert_frame_btn
def display_alerts_frames(feature=None):

    # Fetching alert status and reusable metadata
    alert_metadata = build_live_alerts_metadata()
    alert_lat = (alert_metadata["lat"])
    alert_lon = (alert_metadata["lon"])
    alert_frame = alert_metadata["media_url"]
    alert_device = (alert_metadata["device_id"])
    alert_site = alert_metadata["site_name"]
    alert_azimuth = alert_metadata["azimuth"]

    frame_style = {'width': '50vh',
                   'height': '35vh',
                   'margin': 'auto',
                   'display': 'block',
                   'text-align': 'center',
                   }

    if feature is not None:
        separator1 = dcc.Markdown('---')
        frame_title = html.H5("Image de détection", style={'text-align': 'center'})
        alert_frame = html.Img(
            id='alert_frame',
            src=frame_url,
            style=frame_style,)
        separator2 = dcc.Markdown('---')
        alert_metadata_title = html.H5("Données de détection", style={'text-align': 'center'})
        alert_metadata = html.Div(
            id="alert_metadata_user_selection",
            children=[
                "Tour: {}".format(alert_site), html.Br(),
                "Coordonnées de la tour: {}, {}".format(alert_lat, alert_lon), html.Br(),
                "Id de caméra: {}".format(alert_device), html.Br(),
                "Azimuth: {}".format(alert_azimuth)])

        alert_frame_metadata = html.Div(
            children=[separator1, frame_title, alert_frame, separator2, alert_metadata_title, alert_metadata])

        return html.Div(alert_frame_metadata)
    return ""


# This function either displays or hides meteo graphs from graphs.py
def meteo_graphs(display=False):
    if display is True:
        return dbc.Row(
            [
                # In the following line, we instantiate the Plotly Graph Objects figure storing the graphs
                dbc.Col([html.H2("Données météorologiques"), dcc.Graph(figure=generate_meteo_fig())],
                        md=4),
                dbc.Col([html.H2("another indicator"),
                        dcc.Graph(figure={"data": [{"x": [1, 2, 3], "y": [1, 4, 9]}]})],
                        md=4),
                dbc.Col([html.H2("a third indicator"),
                        dcc.Graph(figure={"data": [{"x": [1, 2, 3], "y": [1, 4, 9]}]})],
                        md=4),
            ])
    else:
        return ''


# ------------------------------------------------------------------------------
# Content and App layout
# The following function is used in the main.py file to instantiate the layout of the homepage

# Body container
body = dbc.Container([
    dbc.Row(
        [dbc.Col(html.H1('Plateforme de Monitoring', style={'text-align': 'center'}), className="pt-4"),
         ]),
    dbc.Row(
        [dbc.Col(
            #side bar for the user to apply filter
            user_selection_area(),
            id='user_selection_column',
            md=3),
         dbc.Col(
            # map object added here
            html.Div(build_alerts_map(), id='hp_map'),
            md=9)]
    ),
    # Instantiating meteo graphs, set to True to display them under the map, False to hide them
    meteo_graphs(display=False)
],
    fluid=True,
)


# Gathering all these elements in a HTML Div and having it returned by the Homepage function
def Homepage():

    # Body container
    body = dbc.Container([
        dbc.Row(
            [dbc.Col(html.H1('Plateforme de Monitoring', style={'text-align': 'center'}), className="pt-4"),
             ]),
        dbc.Row(
            [dbc.Col(id='live_alert_header_btn'),
             ]),
        dbc.Row(
            [
                dbc.Col(
                    user_selection_area(),
                    id='user_selection_column',
                    md=3),
                dbc.Col(
                    # map object added here
                    html.Div(build_alerts_map(), id='hp_map'),
                    md=9)
            ]
        ),
        # meteo graphs added here
        meteo_graphs(display=False)
    ],
        fluid=True,
    )
    # Instantiating navbar object from navbar.py
    layout = html.Div([Navbar(), body])
    return layout<|MERGE_RESOLUTION|>--- conflicted
+++ resolved
@@ -51,11 +51,7 @@
     return alert_radio_button
 
 
-<<<<<<< HEAD
-# The following block is used to determine which map styles (risks or alerts) we use and enables the user to change it
-=======
 # The following block is used to determine which map styles (risks or alerts) we use and enable the user to change it
->>>>>>> 57293d55
 # This function creates the button that allows users to change the map style
 def build_map_style_button():
 
