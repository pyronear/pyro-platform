--- conflicted
+++ resolved
@@ -97,14 +97,4 @@
       - name: Install dependencies
         run: |
           python -m pip install --upgrade pip
-          pip install -r requirements.txt
-<<<<<<< HEAD
-#      - name: Run gunicorn and ping the process port
-#        env:
-#          API_URL: ${{ secrets.API_URL }}
-#          API_LOGIN: ${{ secrets.API_LOGIN }}
-#          API_PWD: ${{ secrets.API_PWD }}
-#        run: |
-#          gunicorn -k flask_sockets.worker -b 0.0.0.0:8050 --chdir ./app main:server & (sleep 5 && nc -vz localhost 8050 && fg)
-=======
->>>>>>> cb06f00a
+          pip install -r requirements.txt